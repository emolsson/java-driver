--- conflicted
+++ resolved
@@ -303,16 +303,12 @@
         }
     }
 
-<<<<<<< HEAD
-    private ListenableFuture<Void> authenticateV1(Authenticator authenticator, final ProtocolVersion protocolVersion, final Executor executor) {
-=======
     private void markInitialized() {
         isInitialized = true;
         Host.statesLogger.debug("[{}] {} Transport initialized, connection ready", address, this);
     }
 
-    private ListenableFuture<Void> authenticateV1(Authenticator authenticator, final Executor executor) {
->>>>>>> 8162ed29
+    private ListenableFuture<Void> authenticateV1(Authenticator authenticator, final ProtocolVersion protocolVersion, final Executor executor) {
         Requests.Credentials creds = new Requests.Credentials(((ProtocolV1Authenticator)authenticator).getCredentials());
         try {
             Future authResponseFuture = write(creds);
