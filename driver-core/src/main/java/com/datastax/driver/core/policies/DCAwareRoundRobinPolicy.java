--- conflicted
+++ resolved
@@ -203,11 +203,7 @@
      * try first for querying, which one to use as failover, etc...
      */
     @Override
-<<<<<<< HEAD
-    public Iterator<Host> newQueryPlan(String loggedKeyspace, Statement statement) {
-=======
-    public Iterator<Host> newQueryPlan(final Query query) {
->>>>>>> 5a4b45ea
+    public Iterator<Host> newQueryPlan(String loggedKeyspace, final Statement statement) {
 
         CopyOnWriteArrayList<Host> localLiveHosts = perDcLiveHosts.get(localDc);
         final List<Host> hosts = localLiveHosts == null ? Collections.<Host>emptyList() : cloneList(localLiveHosts);
@@ -244,6 +240,9 @@
                         return currentDcHosts.get(c);
                     }
 
+                    if (dontHopForLocalCL && statement.getConsistencyLevel().isDCLocal())
+                        return endOfData();
+
                     if (remoteDcs == null) {
                         Set<String> copy = new HashSet<String>(perDcLiveHosts.keySet());
                         copy.remove(localDc);
@@ -262,22 +261,6 @@
                         currentDcHosts = dcHosts.subList(0, Math.min(dcHosts.size(), usedHostsPerRemoteDc));
                         currentDcRemaining = currentDcHosts.size();
                     }
-
-<<<<<<< HEAD
-=======
-                if (dontHopForLocalCL && query.getConsistencyLevel().isDCLocal())
-                    return endOfData();
-
-                if (remoteDcs == null) {
-                    Set<String> copy = new HashSet<String>(perDcLiveHosts.keySet());
-                    copy.remove(localDc);
-                    remoteDcs = copy.iterator();
-                }
-
-                if (!remoteDcs.hasNext())
-                    return endOfData();
->>>>>>> 5a4b45ea
-
                 }
             }
         };
