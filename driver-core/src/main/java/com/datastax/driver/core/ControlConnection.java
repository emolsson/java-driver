--- conflicted
+++ resolved
@@ -263,8 +263,7 @@
         }
     }
 
-<<<<<<< HEAD
-    static void refreshSchema(Connection connection, String keyspace, String table, Cluster.Manager cluster) throws ConnectionException, BusyConnectionException, ExecutionException, InterruptedException {
+    static void refreshSchema(Connection connection, String keyspace, String table, Cluster.Manager cluster, boolean isInitialConnection, boolean dontReloadNodeInfo) throws ConnectionException, BusyConnectionException, ExecutionException, InterruptedException {
         Host host = cluster.metadata.getHost(connection.address);
         // Neither host, nor it's version should be null. But instead of dying if there is a race or something, we can kind of try to infer
         // a Cassandra version from the protocol version (this is not full proof, we can have the protocol 1 against C* 2.0+, but it's worth
@@ -278,9 +277,6 @@
             cassandraVersion = host.getCassandraVersion();
         }
 
-=======
-    static void refreshSchema(Connection connection, String keyspace, String table, Cluster.Manager cluster, boolean isInitialConnection, boolean dontReloadNodeInfo) throws ConnectionException, BusyConnectionException, ExecutionException, InterruptedException {
->>>>>>> 9675c58e
         // Make sure we're up to date on schema
         String whereClause = "";
         if (keyspace != null) {
