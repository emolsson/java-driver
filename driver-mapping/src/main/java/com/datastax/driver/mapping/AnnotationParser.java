--- conflicted
+++ resolved
@@ -15,15 +15,7 @@
  */
 package com.datastax.driver.mapping;
 
-<<<<<<< HEAD
-import com.datastax.driver.core.ConsistencyLevel;
-import com.datastax.driver.core.Metadata;
-import com.datastax.driver.core.TableMetadata;
-import com.datastax.driver.core.TypeCodec;
-import com.datastax.driver.core.UserType;
-=======
 import com.datastax.driver.core.*;
->>>>>>> 2bc32e90
 import com.datastax.driver.mapping.MethodMapper.ParamMapper;
 import com.datastax.driver.mapping.annotations.*;
 import com.google.common.base.Strings;
@@ -99,14 +91,9 @@
             ksName = Metadata.quote(loggedKeyspace);
         }
 
-<<<<<<< HEAD
-        EntityMapper<T> mapper = new EntityMapper<T>(entityClass, ksName, tableName, writeConsistency, readConsistency);
-        TableMetadata tableMetadata = mappingManager.getSession().getCluster().getMetadata().getKeyspace(ksName).getTable(tableName);
-=======
         KeyspaceMetadata keyspaceMetadata = mappingManager.getSession().getCluster().getMetadata().getKeyspace(ksName);
         if (keyspaceMetadata == null)
             throw new IllegalArgumentException(String.format("Keyspace %s does not exist", ksName));
->>>>>>> 2bc32e90
 
         AbstractTableMetadata tableMetadata = keyspaceMetadata.getTable(tableName);
         if (tableMetadata == null) {
@@ -115,7 +102,7 @@
                 throw new IllegalArgumentException(String.format("Table or materialized view %s does not exist in keyspace %s", tableName, ksName));
         }
 
-        EntityMapper<T> mapper = factory.create(entityClass, ksName, tableName, writeConsistency, readConsistency);
+        EntityMapper<T> mapper = new EntityMapper<T>(entityClass, ksName, tableName, writeConsistency, readConsistency);
 
         List<PropertyMapper> pks = new ArrayList<PropertyMapper>();
         List<PropertyMapper> ccs = new ArrayList<PropertyMapper>();
@@ -147,21 +134,10 @@
                 throw new IllegalArgumentException(String.format("Column %s does not exist in table %s.%s",
                         propertyMapper.columnName, ksName, tableName));
 
-<<<<<<< HEAD
             if (propertyMapper.isPartitionKey())
                 pks.add(propertyMapper);
             else if (propertyMapper.isClusteringColumn())
                 ccs.add(propertyMapper);
-=======
-    private static <T> List<ColumnMapper<T>> createColumnMappers(List<Field> fields, EntityMapper.Factory factory, Class<T> klass, MappingManager mappingManager, AtomicInteger columnCounter, AbstractTableMetadata tableMetadata, String ksName, String tableName) {
-        List<ColumnMapper<T>> mappers = new ArrayList<ColumnMapper<T>>(fields.size());
-        for (int i = 0; i < fields.size(); i++) {
-            Field field = fields.get(i);
-            int pos = position(field);
-            ColumnMapper<T> columnMapper = factory.createColumnMapper(klass, field, pos < 0 ? i : pos, mappingManager, columnCounter);
-            if (columnMapper.kind == ColumnMapper.Kind.COMPUTED || tableMetadata.getColumn(columnMapper.getColumnName()) != null)
-                mappers.add(columnMapper);
->>>>>>> 2bc32e90
             else
                 rgs.add(propertyMapper);
 
